// Copyright (C) 2024 Ethan Uppal.
//
// This Source Code Form is subject to the terms of the Mozilla Public License,
// v. 2.0. If a copy of the MPL was not distributed with this file, You can
// obtain one at https://mozilla.org/MPL/2.0/.

pub mod __reexports {
    pub use libc;
    pub use libloading;
    pub use verilator;
}

<<<<<<< HEAD
pub use verilator::{DpiFunction, VerilatorRuntime, VerilatorRuntimeOptions};
pub use verilog_macro::{dpi, verilog};
=======
pub use verilator::{
    dynamic::DynamicVerilatedModel, dynamic::DynamicVerilatedModelError,
    dynamic::VerilatorValue, PortDirection, VerilatorRuntime,
};
pub use verilog_macro::verilog;
>>>>>>> c757e034
<|MERGE_RESOLUTION|>--- conflicted
+++ resolved
@@ -10,13 +10,8 @@
     pub use verilator;
 }
 
-<<<<<<< HEAD
-pub use verilator::{DpiFunction, VerilatorRuntime, VerilatorRuntimeOptions};
-pub use verilog_macro::{dpi, verilog};
-=======
 pub use verilator::{
     dynamic::DynamicVerilatedModel, dynamic::DynamicVerilatedModelError,
-    dynamic::VerilatorValue, PortDirection, VerilatorRuntime,
+    dynamic::VerilatorValue, DpiFunction, PortDirection, VerilatorRuntime,
 };
-pub use verilog_macro::verilog;
->>>>>>> c757e034
+pub use verilog_macro::{dpi, verilog};