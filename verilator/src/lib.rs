// Copyright (C) 2024 Ethan Uppal.
//
// This Source Code Form is subject to the terms of the Mozilla Public License,
// v. 2.0. If a copy of the MPL was not distributed with this file, You can
// obtain one at https://mozilla.org/MPL/2.0/.

use std::{
    collections::{hash_map::Entry, HashMap},
<<<<<<< HEAD
    ffi::{OsStr, OsString},
    fmt::Write,
    fs,
    process::Command,
=======
    fmt, fs,
>>>>>>> c757e034
};

use build_library::build_library;
use camino::{Utf8Path, Utf8PathBuf};
use dynamic::DynamicVerilatedModel;
use libloading::Library;
use snafu::{prelude::*, Whatever};

mod build_library;
pub mod dynamic;

/// Verilator-defined types for C FFI.
pub mod types {
    /// From the Verilator documentation: "Data representing 'bit' of 1-8 packed
    /// bits."
    pub type CData = u8;

    /// From the Verilator documentation: "Data representing 'bit' of 9-16
    /// packed bits"
    pub type SData = u16;

    /// From the Verilator documentation: "Data representing 'bit' of 17-32
    /// packed bits."
    pub type IData = u32;

    /// From the Verilator documentation: "Data representing 'bit' of 33-64
    /// packed bits."
    pub type QData = u64;

    /// From the Verilator documentation: "Data representing one element of
    /// WData array."
    pub type EData = u32;

    /// From the Verilator documentation: "Data representing >64 packed bits
    /// (used as pointer)."
    pub type WData = EData;
}

/// <https://www.digikey.com/en/maker/blogs/2024/verilog-ports-part-7-of-our-verilog-journey>
#[derive(Debug, Clone, Copy)]
pub enum PortDirection {
    Input,
    Output,
    Inout,
}

impl fmt::Display for PortDirection {
    fn fmt(&self, f: &mut fmt::Formatter<'_>) -> fmt::Result {
        match self {
            PortDirection::Input => "input",
            PortDirection::Output => "output",
            PortDirection::Inout => "inout",
        }
        .fmt(f)
    }
}

/// You should not implement this `trait` manually. Instead, use a procedural
/// macro like `#[verilog(...)]` to derive it for you.
pub trait VerilatedModel {
    /// The source-level name of the module.
    fn name() -> &'static str;

    /// The path of the module's definition.
    fn source_path() -> &'static str;

    /// The module's interface.
    fn ports() -> &'static [(&'static str, usize, usize, PortDirection)];

    /// Use [`VerilatorRuntime::create_model`] or similar function for another
    /// runtime.
    fn init_from(library: &Library) -> Self;
}

/// `DpiFunction(c_name, c_function_code, rust_function_code)`.
pub struct DpiFunction(pub &'static str, pub &'static str, pub &'static str);

/// Optional configuration for creating a [`VerilatorRuntime`]. Usually, you can
/// just use [`VerilatorRuntimeOptions::default()`].
pub struct VerilatorRuntimeOptions {
    /// The name of the `verilator` executable, interpreted in some way by the
    /// OS/shell.
    pub verilator_executable: OsString,

    /// If `None`, there will be no optimization. If a value from `0` to `3`
    /// inclusive, the flag `-O<level>` will be passed. Enabling will slow
    /// compilation times.
    pub verilator_optimization: Option<usize>,

    /// Whether verilator should always be invoked instead of only when the
    /// source files or DPI functions change.
    pub force_verilator_rebuild: bool,

    /// The name of the `rustc` executable, interpreted in some way by the
    /// OS/shell.
    pub rustc_executable: OsString,

    /// Whether to enable optimization when calling `rustc`. Enabling will slow
    /// compilation times.
    pub rustc_optimization: bool,
}

impl Default for VerilatorRuntimeOptions {
    fn default() -> Self {
        Self {
            verilator_executable: "verilator".into(),
            verilator_optimization: None,
            force_verilator_rebuild: false,
            rustc_executable: "rustc".into(),
            rustc_optimization: false,
        }
    }
}

/// Runtime for (System)Verilog code.
pub struct VerilatorRuntime {
    artifact_directory: Utf8PathBuf,
    source_files: Vec<Utf8PathBuf>,
    dpi_functions: Vec<DpiFunction>,
    options: VerilatorRuntimeOptions,
    /// Mapping between hardware (top, path) and Verilator implementations
    libraries: HashMap<(String, String), Library>,
    verbose: bool,
}

impl VerilatorRuntime {
    /// Creates a new runtime for instantiating (System)Verilog modules as Rust
    /// objects.
    pub fn new<I: IntoIterator<Item = DpiFunction>>(
        artifact_directory: &Utf8Path,
        source_files: &[&Utf8Path],
        dpi_functions: I,
        options: VerilatorRuntimeOptions,
        verbose: bool,
    ) -> Result<Self, Whatever> {
        if verbose {
            log::info!("Validating source files");
        }
        for source_file in source_files {
            if !source_file.is_file() {
                whatever!(
<<<<<<< HEAD
                    "Source file (with *relative path* {}) does not exist or is not a file",
=======
                    "Source file {} does not exist or is not a file. Note that if you specified relative paths, you must be in the correct directory",
>>>>>>> c757e034
                    source_file
                );
            }
        }

        Ok(Self {
            artifact_directory: artifact_directory.to_owned(),
            source_files: source_files
                .iter()
                .map(|path| path.to_path_buf())
                .collect(),
            dpi_functions: dpi_functions.into_iter().collect(),
            options,
            libraries: HashMap::new(),
            verbose,
        })
    }

    /// Constructs a new model. Uses lazy and incremental building for
    /// efficiency.
    pub fn create_model<M: VerilatedModel>(&mut self) -> Result<M, Whatever> {
        let library = self
            .build_or_retrieve_library(M::name(), M::source_path(), M::ports())
            .whatever_context(
                "Failed to build or retrieve verilator dynamic library",
            )?;

        Ok(M::init_from(library))
    }

    /// Constructs a new dynamic model. Uses lazy and incremental building for
    /// efficiency. You must guarantee the correctness of the suppplied
    /// information, namely, that `name` is precisely the name of the
    /// Verilog module, `source_path` is, when canonicalized
    /// using [`fs::canonicalize`], the relative/absolute path to the Verilog
    /// file defining the module `name`, and `ports` is a correct subset of
    /// the ports of the Verilog module.
    pub fn create_dyn_model<'ctx>(
        &'ctx mut self,
        name: &str,
        source_path: &str,
        ports: &[(&str, usize, usize, PortDirection)],
    ) -> Result<DynamicVerilatedModel<'ctx>, Whatever> {
        let library = self
            .build_or_retrieve_library(name, source_path, ports)
            .whatever_context(
                "Failed to build or retrieve verilator dynamic library",
            )?;

        let new_main: extern "C" fn() -> *mut libc::c_void =
            *unsafe { library.get(format!("ffi_new_V{name}").as_bytes()) }
                .whatever_context(format!(
                    "Failed to load constructor for module {}",
                    name
                ))?;
        let delete_main =
            *unsafe { library.get(format!("ffi_delete_V{name}").as_bytes()) }
                .whatever_context(format!(
                "Failed to load destructor for module {}",
                name
            ))?;
        let eval_main =
            *unsafe { library.get(format!("ffi_V{name}_eval").as_bytes()) }
                .whatever_context(format!(
                    "Failed to load evalulator for module {}",
                    name
                ))?;

        let main = new_main();

        let ports = ports
            .iter()
            .copied()
            .map(|(port, high, low, direction)| {
                (port.to_string(), (high - low + 1, direction))
            })
            .collect();

        Ok(DynamicVerilatedModel {
            ports,
            name: name.to_string(),
            main,
            delete_main,
            eval_main,
            library,
        })
    }

    fn build_or_retrieve_library(
        &mut self,
        name: &str,
        source_path: &str,
        ports: &[(&str, usize, usize, PortDirection)],
    ) -> Result<&Library, Whatever> {
        if name.chars().any(|c| c == '\\' || c == ' ') {
            whatever!("Escaped module names are not supported");
        }

        if self.verbose {
            log::info!("Validating model source file");
        }
        if !self.source_files.iter().any(|source_file| {
            match (
                source_file.canonicalize_utf8(),
                Utf8Path::new(source_path).canonicalize_utf8(),
            ) {
                (Ok(lhs), Ok(rhs)) => lhs == rhs,
                _ => false,
            }
        }) {
            whatever!("Module `{}` requires source file {}, which was not provided to the runtime", name, source_path);
        }

        if let Some((port, _, _, _)) =
            ports.iter().find(|(_, high, low, _)| high < low)
        {
            whatever!(
                "Port {} on module {} was specified with the high bit less than the low bit",
                port,
                name
            );
        }
        if let Some((port, _, _, _)) =
            ports.iter().find(|(_, high, low, _)| high + 1 - low > 64)
        {
            whatever!(
                "Port {} on module {} is greater than 64 bits",
                port,
                name
            );
        }

        if let Entry::Vacant(entry) = self
            .libraries
            .entry((name.to_string(), source_path.to_string()))
        {
            let local_artifacts_directory = self.artifact_directory.join(name);

            if self.verbose {
                log::info!("Creating artifacts directory");
            }
            fs::create_dir_all(&local_artifacts_directory)
                .whatever_context("Failed to create artifacts directory")?;

            if self.verbose {
                log::info!("Building the dynamic library with verilator");
            }
            let source_files = self
                .source_files
                .iter()
                .map(|path_buf| path_buf.as_str())
                .collect::<Vec<_>>();
            let library_path = build_library(
                &source_files,
<<<<<<< HEAD
                &self.dpi_functions,
                M::name(),
                M::ports(),
=======
                name,
                ports,
>>>>>>> c757e034
                &local_artifacts_directory,
                &self.options,
                self.verbose,
            )
            .whatever_context("Failed to build verilator dynamic library")?;

            if self.verbose {
                log::info!("Opening the dynamic library");
            }
            let library = unsafe { Library::new(library_path) }
                .whatever_context("Failed to load verilator dynamic library")?;
            entry.insert(library);
        }

        Ok(self
            .libraries
            .get(&(name.to_string(), source_path.to_string()))
            .unwrap())
    }
<<<<<<< HEAD
}

// TODO: hardcoded knowledge:
// - output library is obj_dir/libV${top_module}.a
// - location of verilated.h
// - verilator library is obj_dir/libverilated.a

/// Returns a tuple of the DPI object file, DPI C wrapper, and whether it was
/// rebuilt.
fn build_dpi_if_needed(
    rustc: &OsStr,
    rustc_optimize: bool,
    dpi_functions: &[DpiFunction],
    dpi_artifact_directory: &Utf8Path,
    verbose: bool,
) -> Result<(Utf8PathBuf, Utf8PathBuf, bool), Whatever> {
    let dpi_file = dpi_artifact_directory.join("dpi.rs");
    // TODO: hard-coded knowledge
    let dpi_object_file = Utf8PathBuf::from("../dpi/dpi.o"); // dpi_file.with_extension("o");
    let dpi_c_wrappers = Utf8PathBuf::from("../dpi/wrappers.c"); // dpi_artifact_directory.join("wrappers.cpp");

    let current_file_code = dpi_functions
        .iter()
        .map(|DpiFunction(_, _, rust_code)| rust_code)
        .cloned()
        .collect::<Vec<_>>()
        .join("\n");

    let c_file_code = format!(
        "#include \"verilated.h\"\n#include <stdint.h>\n{}",
        dpi_functions
            .iter()
            .map(|DpiFunction(_, c_code, _)| c_code)
            .cloned()
            .collect::<Vec<_>>()
            .join("\n")
    );

    // only rebuild if there's been a change
    if fs::read_to_string(&dpi_file)
        .map(|file_code| file_code == current_file_code)
        .unwrap_or(false)
    {
        if verbose {
            log::info!("| Skipping rebuild of DPI due to no changes");
        }
        return Ok((dpi_object_file, dpi_c_wrappers, false));
    }

    if verbose {
        log::info!("| Building DPI");
    }

    fs::write(dpi_artifact_directory.join("wrappers.c"), c_file_code)
        .whatever_context(format!(
            "Failed to write DPI function wrapper code to {}",
            dpi_c_wrappers
        ))?;
    fs::write(&dpi_file, current_file_code).whatever_context(format!(
        "Failed to write DPI function code to {}",
        dpi_file
    ))?;

    let mut rustc_command = Command::new(rustc);
    rustc_command
        .args(["--emit=obj", "--crate-type=lib"])
        .arg(
            dpi_file
                .components()
                .last()
                .expect("We just added dpi.rs to the end..."),
        )
        .current_dir(dpi_artifact_directory);
    if rustc_optimize {
        rustc_command.arg("-O");
    }
    let rustc_output = rustc_command
        .output()
        .whatever_context("Invocation of verilator failed")?;

    if !rustc_output.status.success() {
        whatever!(
            "Invocation of rustc failed with nonzero exit code {}\n\n--- STDOUT ---\n{}\n\n--- STDERR ---\n{}",
            rustc_output.status,
            String::from_utf8(rustc_output.stdout).unwrap_or_default(),
            String::from_utf8(rustc_output.stderr).unwrap_or_default()
        );
    }

    Ok((dpi_object_file, dpi_c_wrappers, true))
}

fn build_ffi(
    artifact_directory: &Utf8Path,
    top: &str,
    ports: &[(&str, usize, usize, PortDirection)],
) -> Result<Utf8PathBuf, Whatever> {
    let ffi_wrappers = artifact_directory.join("ffi.cpp");

    let mut buffer = String::new();
    writeln!(
        &mut buffer,
        r#"
#include "verilated.h"
#include "V{top}.h"

extern "C" {{
    void* ffi_new_V{top}() {{
        return new V{top}{{}};
    }}

    
    void ffi_V{top}_eval(V{top}* top) {{
        top->eval();
    }}

    void ffi_delete_V{top}(V{top}* top) {{
        delete top;
    }}
"#
    )
    .whatever_context("Failed to format utility FFI")?;

    for (port, msb, lsb, direction) in ports {
        let width = msb - lsb + 1;
        if width > 64 {
            let underlying = format!(
                "Port `{}` on top module `{}` was larger than 64 bits wide",
                port, top
            );
            whatever!(Err(underlying), "We don't support larger than 64-bit width on ports yet because weird C linkage things");
        }
        let macro_prefix = match direction {
            PortDirection::Input => "VL_IN",
            PortDirection::Output => "VL_OUT",
            PortDirection::Inout => "VL_INOUT",
        };
        let macro_suffix = if width <= 8 {
            "8"
        } else if width <= 16 {
            "16"
        } else if width <= 32 {
            ""
        } else if width <= 64 {
            "64"
        } else {
            "W"
        };
        let type_macro = |name: Option<&str>| {
            format!(
                "{}{}({}, {}, {}{})",
                macro_prefix,
                macro_suffix,
                name.unwrap_or("/* return value */"),
                msb,
                lsb,
                if width > 64 {
                    format!(", {}", (width + 31) / 32) // words are 32 bits
                                                       // according to header
                                                       // file
                } else {
                    "".into()
                }
            )
        };

        if matches!(direction, PortDirection::Input | PortDirection::Inout) {
            let input_type = type_macro(Some("new_value"));
            writeln!(
                &mut buffer,
                r#"
    void ffi_V{top}_pin_{port}(V{top}* top, {input_type}) {{
        top->{port} = new_value;
    }}
            "#
            )
            .whatever_context("Failed to format input port FFI")?;
        }

        if matches!(direction, PortDirection::Output | PortDirection::Inout) {
            let return_type = type_macro(None);
            writeln!(
                &mut buffer,
                r#"
    {return_type} ffi_V{top}_read_{port}(V{top}* top) {{
        return top->{port};
    }}
            "#
            )
            .whatever_context("Failed to format output port FFI")?;
        }
    }

    writeln!(&mut buffer, "}} // extern \"C\"")
        .whatever_context("Failed to format ending brace")?;

    fs::write(&ffi_wrappers, buffer)
        .whatever_context("Failed to write FFI wrappers file")?;

    Ok(ffi_wrappers)
}

fn needs_verilator_rebuild(
    source_files: &[&str],
    verilator_artifact_directory: &Utf8Path,
) -> Result<bool, Whatever> {
    if !verilator_artifact_directory.exists() {
        return Ok(true);
    }

    let Some(last_built) = fs::read_dir(verilator_artifact_directory)
        .whatever_context(format!(
            "{} exists but could not read it",
            verilator_artifact_directory
        ))?
        .flatten() // Remove failed
        .filter_map(|f| {
            if f.metadata()
                .map(|metadata| metadata.is_file())
                .unwrap_or(false)
            {
                f.metadata().unwrap().modified().ok()
            } else {
                None
            }
        })
        .max()
    else {
        return Ok(false);
    };

    for source_file in source_files {
        let last_edited = fs::metadata(source_file)
            .whatever_context(format!(
                "Failed to read file metadata for source file {}",
                source_file
            ))?
            .modified()
            .whatever_context(format!(
                "Failed to determine last-modified time for source file {}",
                source_file
            ))?;
        if last_edited > last_built {
            return Ok(true);
        }
    }

    Ok(false)
}

fn build(
    source_files: &[&str],
    dpi_functions: &[DpiFunction],
    top_module: &str,
    ports: &[(&str, usize, usize, PortDirection)],
    artifact_directory: &Utf8Path,
    options: &VerilatorRuntimeOptions,
    verbose: bool,
) -> Result<Utf8PathBuf, Whatever> {
    if verbose {
        log::info!("| Preparing artifacts directory");
    }

    let ffi_artifact_directory = artifact_directory.join("ffi");
    fs::create_dir_all(&ffi_artifact_directory).whatever_context(
        "Failed to create ffi/ subdirectory under artifacts directory",
    )?;
    let verilator_artifact_directory = artifact_directory.join("obj_dir");
    let dpi_artifact_directory = artifact_directory.join("dpi");
    fs::create_dir_all(&dpi_artifact_directory).whatever_context(
        "Failed to create dpi/ subdirectory under artifacts directory",
    )?;
    let library_name = format!("V{}_dyn", top_module);
    let library_path =
        verilator_artifact_directory.join(format!("lib{}.so", library_name));

    let (dpi_object_file, dpi_c_wrapper, dpi_rebuilt) = build_dpi_if_needed(
        &options.rustc_executable,
        options.rustc_optimization,
        dpi_functions,
        &dpi_artifact_directory,
        verbose,
    )
    .whatever_context("Failed to build DPI functions")?;

    if !options.force_verilator_rebuild
        && (!needs_verilator_rebuild(
            source_files,
            &verilator_artifact_directory,
        )
        .whatever_context("Failed to check if artifacts need rebuilding")?
            && !dpi_rebuilt)
    {
        log::info!("| Skipping rebuild of verilated model due to no changes");
        return Ok(library_path);
    }

    let _ffi_wrappers = build_ffi(&ffi_artifact_directory, top_module, ports)
        .whatever_context("Failed to build FFI wrappers")?;

    // bug in verilator#5226 means the directory must be relative to -Mdir
    let ffi_wrappers = Utf8Path::new("../ffi/ffi.cpp");

    let mut verilator_command = Command::new(&options.verilator_executable);
    verilator_command
        .args(["--cc", "-sv", "--build", "-j", "0"])
        .args(["-CFLAGS", "-shared -fpic"])
        .args(["--lib-create", &library_name])
        .args(["--Mdir", verilator_artifact_directory.as_str()])
        .args(["--top-module", top_module])
        .args(source_files)
        .arg(ffi_wrappers)
        .arg(dpi_c_wrapper)
        .arg(dpi_object_file);
    if let Some(level) = options.verilator_optimization {
        if (0..=3).contains(&level) {
            verilator_command.arg(format!("-O{}", level));
        } else {
            whatever!("Invalid verilator optimization level: {}", level);
        }
    }
    if verbose {
        log::info!("| Verilator invocation: {:?}", verilator_command);
    }
    let verilator_output = verilator_command
        .output()
        .whatever_context("Invocation of verilator failed")?;

    if !verilator_output.status.success() {
        whatever!(
            "Invocation of verilator failed with nonzero exit code {}\n\n--- STDOUT ---\n{}\n\n--- STDERR ---\n{}",
            verilator_output.status,
            String::from_utf8(verilator_output.stdout).unwrap_or_default(),
            String::from_utf8(verilator_output.stderr).unwrap_or_default()
        );
    }

    Ok(library_path)
=======
>>>>>>> c757e034
}<|MERGE_RESOLUTION|>--- conflicted
+++ resolved
@@ -4,16 +4,17 @@
 // v. 2.0. If a copy of the MPL was not distributed with this file, You can
 // obtain one at https://mozilla.org/MPL/2.0/.
 
+//! This module implements the Verilator runtime for instantiating hardware
+//! modules.
+//!
+//! For an example of how to use this runtime to add support for your own custom
+//! HDL, see `SpadeRuntime` (under the spade-support/ folder), which just wraps
+//! [`VerilatorRuntime`].
+
 use std::{
     collections::{hash_map::Entry, HashMap},
-<<<<<<< HEAD
-    ffi::{OsStr, OsString},
-    fmt::Write,
-    fs,
-    process::Command,
-=======
+    ffi::OsString,
     fmt, fs,
->>>>>>> c757e034
 };
 
 use build_library::build_library;
@@ -155,11 +156,7 @@
         for source_file in source_files {
             if !source_file.is_file() {
                 whatever!(
-<<<<<<< HEAD
-                    "Source file (with *relative path* {}) does not exist or is not a file",
-=======
-                    "Source file {} does not exist or is not a file. Note that if you specified relative paths, you must be in the correct directory",
->>>>>>> c757e034
+                    "Source file {} does not exist or is not a file. Note that if it's a relative path, you must be in the correct directory",
                     source_file
                 );
             }
@@ -180,6 +177,8 @@
 
     /// Constructs a new model. Uses lazy and incremental building for
     /// efficiency.
+    ///
+    /// See also: [`VerilatorRuntime::create_dyn_model`]
     pub fn create_model<M: VerilatedModel>(&mut self) -> Result<M, Whatever> {
         let library = self
             .build_or_retrieve_library(M::name(), M::source_path(), M::ports())
@@ -189,6 +188,9 @@
 
         Ok(M::init_from(library))
     }
+
+    // TODO: should this be unified with the normal create_model by having
+    // DynamicVerilatedModel implement VerilatedModel?
 
     /// Constructs a new dynamic model. Uses lazy and incremental building for
     /// efficiency. You must guarantee the correctness of the suppplied
@@ -197,6 +199,8 @@
     /// using [`fs::canonicalize`], the relative/absolute path to the Verilog
     /// file defining the module `name`, and `ports` is a correct subset of
     /// the ports of the Verilog module.
+    ///
+    /// See also: [`VerilatorRuntime::create_model`]
     pub fn create_dyn_model<'ctx>(
         &'ctx mut self,
         name: &str,
@@ -248,6 +252,24 @@
         })
     }
 
+    /// Invokes verilator to build a dynamic library for the Verilog module
+    /// named `name` defined in the file `source_path` and with signature
+    /// `ports`.
+    ///
+    /// If the library is already cached for the given module name/source path
+    /// pair, then it is returned immediately.
+    ///
+    /// It is required that the `ports` signature matches a subset of the ports
+    /// defined on the Verilog module exactly.
+    ///
+    /// If `self.options.force_verilator_rebuild`, then the library will always
+    /// be rebuilt. Otherwise, it is only rebuilt on (a conservative
+    /// definition) of change:
+    ///
+    /// - Edits to Verilog source code
+    /// - Edits to DPI functions
+    ///
+    /// See [`build_library::build_library`] for more information.
     fn build_or_retrieve_library(
         &mut self,
         name: &str,
@@ -314,14 +336,9 @@
                 .collect::<Vec<_>>();
             let library_path = build_library(
                 &source_files,
-<<<<<<< HEAD
                 &self.dpi_functions,
-                M::name(),
-                M::ports(),
-=======
                 name,
                 ports,
->>>>>>> c757e034
                 &local_artifacts_directory,
                 &self.options,
                 self.verbose,
@@ -339,347 +356,8 @@
         Ok(self
             .libraries
             .get(&(name.to_string(), source_path.to_string()))
-            .unwrap())
-    }
-<<<<<<< HEAD
-}
-
-// TODO: hardcoded knowledge:
-// - output library is obj_dir/libV${top_module}.a
-// - location of verilated.h
-// - verilator library is obj_dir/libverilated.a
-
-/// Returns a tuple of the DPI object file, DPI C wrapper, and whether it was
-/// rebuilt.
-fn build_dpi_if_needed(
-    rustc: &OsStr,
-    rustc_optimize: bool,
-    dpi_functions: &[DpiFunction],
-    dpi_artifact_directory: &Utf8Path,
-    verbose: bool,
-) -> Result<(Utf8PathBuf, Utf8PathBuf, bool), Whatever> {
-    let dpi_file = dpi_artifact_directory.join("dpi.rs");
-    // TODO: hard-coded knowledge
-    let dpi_object_file = Utf8PathBuf::from("../dpi/dpi.o"); // dpi_file.with_extension("o");
-    let dpi_c_wrappers = Utf8PathBuf::from("../dpi/wrappers.c"); // dpi_artifact_directory.join("wrappers.cpp");
-
-    let current_file_code = dpi_functions
-        .iter()
-        .map(|DpiFunction(_, _, rust_code)| rust_code)
-        .cloned()
-        .collect::<Vec<_>>()
-        .join("\n");
-
-    let c_file_code = format!(
-        "#include \"verilated.h\"\n#include <stdint.h>\n{}",
-        dpi_functions
-            .iter()
-            .map(|DpiFunction(_, c_code, _)| c_code)
-            .cloned()
-            .collect::<Vec<_>>()
-            .join("\n")
-    );
-
-    // only rebuild if there's been a change
-    if fs::read_to_string(&dpi_file)
-        .map(|file_code| file_code == current_file_code)
-        .unwrap_or(false)
-    {
-        if verbose {
-            log::info!("| Skipping rebuild of DPI due to no changes");
-        }
-        return Ok((dpi_object_file, dpi_c_wrappers, false));
-    }
-
-    if verbose {
-        log::info!("| Building DPI");
-    }
-
-    fs::write(dpi_artifact_directory.join("wrappers.c"), c_file_code)
-        .whatever_context(format!(
-            "Failed to write DPI function wrapper code to {}",
-            dpi_c_wrappers
-        ))?;
-    fs::write(&dpi_file, current_file_code).whatever_context(format!(
-        "Failed to write DPI function code to {}",
-        dpi_file
-    ))?;
-
-    let mut rustc_command = Command::new(rustc);
-    rustc_command
-        .args(["--emit=obj", "--crate-type=lib"])
-        .arg(
-            dpi_file
-                .components()
-                .last()
-                .expect("We just added dpi.rs to the end..."),
-        )
-        .current_dir(dpi_artifact_directory);
-    if rustc_optimize {
-        rustc_command.arg("-O");
-    }
-    let rustc_output = rustc_command
-        .output()
-        .whatever_context("Invocation of verilator failed")?;
-
-    if !rustc_output.status.success() {
-        whatever!(
-            "Invocation of rustc failed with nonzero exit code {}\n\n--- STDOUT ---\n{}\n\n--- STDERR ---\n{}",
-            rustc_output.status,
-            String::from_utf8(rustc_output.stdout).unwrap_or_default(),
-            String::from_utf8(rustc_output.stderr).unwrap_or_default()
-        );
-    }
-
-    Ok((dpi_object_file, dpi_c_wrappers, true))
-}
-
-fn build_ffi(
-    artifact_directory: &Utf8Path,
-    top: &str,
-    ports: &[(&str, usize, usize, PortDirection)],
-) -> Result<Utf8PathBuf, Whatever> {
-    let ffi_wrappers = artifact_directory.join("ffi.cpp");
-
-    let mut buffer = String::new();
-    writeln!(
-        &mut buffer,
-        r#"
-#include "verilated.h"
-#include "V{top}.h"
-
-extern "C" {{
-    void* ffi_new_V{top}() {{
-        return new V{top}{{}};
-    }}
-
-    
-    void ffi_V{top}_eval(V{top}* top) {{
-        top->eval();
-    }}
-
-    void ffi_delete_V{top}(V{top}* top) {{
-        delete top;
-    }}
-"#
-    )
-    .whatever_context("Failed to format utility FFI")?;
-
-    for (port, msb, lsb, direction) in ports {
-        let width = msb - lsb + 1;
-        if width > 64 {
-            let underlying = format!(
-                "Port `{}` on top module `{}` was larger than 64 bits wide",
-                port, top
-            );
-            whatever!(Err(underlying), "We don't support larger than 64-bit width on ports yet because weird C linkage things");
-        }
-        let macro_prefix = match direction {
-            PortDirection::Input => "VL_IN",
-            PortDirection::Output => "VL_OUT",
-            PortDirection::Inout => "VL_INOUT",
-        };
-        let macro_suffix = if width <= 8 {
-            "8"
-        } else if width <= 16 {
-            "16"
-        } else if width <= 32 {
-            ""
-        } else if width <= 64 {
-            "64"
-        } else {
-            "W"
-        };
-        let type_macro = |name: Option<&str>| {
-            format!(
-                "{}{}({}, {}, {}{})",
-                macro_prefix,
-                macro_suffix,
-                name.unwrap_or("/* return value */"),
-                msb,
-                lsb,
-                if width > 64 {
-                    format!(", {}", (width + 31) / 32) // words are 32 bits
-                                                       // according to header
-                                                       // file
-                } else {
-                    "".into()
-                }
-            )
-        };
-
-        if matches!(direction, PortDirection::Input | PortDirection::Inout) {
-            let input_type = type_macro(Some("new_value"));
-            writeln!(
-                &mut buffer,
-                r#"
-    void ffi_V{top}_pin_{port}(V{top}* top, {input_type}) {{
-        top->{port} = new_value;
-    }}
-            "#
-            )
-            .whatever_context("Failed to format input port FFI")?;
-        }
-
-        if matches!(direction, PortDirection::Output | PortDirection::Inout) {
-            let return_type = type_macro(None);
-            writeln!(
-                &mut buffer,
-                r#"
-    {return_type} ffi_V{top}_read_{port}(V{top}* top) {{
-        return top->{port};
-    }}
-            "#
-            )
-            .whatever_context("Failed to format output port FFI")?;
-        }
-    }
-
-    writeln!(&mut buffer, "}} // extern \"C\"")
-        .whatever_context("Failed to format ending brace")?;
-
-    fs::write(&ffi_wrappers, buffer)
-        .whatever_context("Failed to write FFI wrappers file")?;
-
-    Ok(ffi_wrappers)
-}
-
-fn needs_verilator_rebuild(
-    source_files: &[&str],
-    verilator_artifact_directory: &Utf8Path,
-) -> Result<bool, Whatever> {
-    if !verilator_artifact_directory.exists() {
-        return Ok(true);
-    }
-
-    let Some(last_built) = fs::read_dir(verilator_artifact_directory)
-        .whatever_context(format!(
-            "{} exists but could not read it",
-            verilator_artifact_directory
-        ))?
-        .flatten() // Remove failed
-        .filter_map(|f| {
-            if f.metadata()
-                .map(|metadata| metadata.is_file())
-                .unwrap_or(false)
-            {
-                f.metadata().unwrap().modified().ok()
-            } else {
-                None
-            }
-        })
-        .max()
-    else {
-        return Ok(false);
-    };
-
-    for source_file in source_files {
-        let last_edited = fs::metadata(source_file)
-            .whatever_context(format!(
-                "Failed to read file metadata for source file {}",
-                source_file
-            ))?
-            .modified()
-            .whatever_context(format!(
-                "Failed to determine last-modified time for source file {}",
-                source_file
-            ))?;
-        if last_edited > last_built {
-            return Ok(true);
-        }
-    }
-
-    Ok(false)
-}
-
-fn build(
-    source_files: &[&str],
-    dpi_functions: &[DpiFunction],
-    top_module: &str,
-    ports: &[(&str, usize, usize, PortDirection)],
-    artifact_directory: &Utf8Path,
-    options: &VerilatorRuntimeOptions,
-    verbose: bool,
-) -> Result<Utf8PathBuf, Whatever> {
-    if verbose {
-        log::info!("| Preparing artifacts directory");
-    }
-
-    let ffi_artifact_directory = artifact_directory.join("ffi");
-    fs::create_dir_all(&ffi_artifact_directory).whatever_context(
-        "Failed to create ffi/ subdirectory under artifacts directory",
-    )?;
-    let verilator_artifact_directory = artifact_directory.join("obj_dir");
-    let dpi_artifact_directory = artifact_directory.join("dpi");
-    fs::create_dir_all(&dpi_artifact_directory).whatever_context(
-        "Failed to create dpi/ subdirectory under artifacts directory",
-    )?;
-    let library_name = format!("V{}_dyn", top_module);
-    let library_path =
-        verilator_artifact_directory.join(format!("lib{}.so", library_name));
-
-    let (dpi_object_file, dpi_c_wrapper, dpi_rebuilt) = build_dpi_if_needed(
-        &options.rustc_executable,
-        options.rustc_optimization,
-        dpi_functions,
-        &dpi_artifact_directory,
-        verbose,
-    )
-    .whatever_context("Failed to build DPI functions")?;
-
-    if !options.force_verilator_rebuild
-        && (!needs_verilator_rebuild(
-            source_files,
-            &verilator_artifact_directory,
-        )
-        .whatever_context("Failed to check if artifacts need rebuilding")?
-            && !dpi_rebuilt)
-    {
-        log::info!("| Skipping rebuild of verilated model due to no changes");
-        return Ok(library_path);
-    }
-
-    let _ffi_wrappers = build_ffi(&ffi_artifact_directory, top_module, ports)
-        .whatever_context("Failed to build FFI wrappers")?;
-
-    // bug in verilator#5226 means the directory must be relative to -Mdir
-    let ffi_wrappers = Utf8Path::new("../ffi/ffi.cpp");
-
-    let mut verilator_command = Command::new(&options.verilator_executable);
-    verilator_command
-        .args(["--cc", "-sv", "--build", "-j", "0"])
-        .args(["-CFLAGS", "-shared -fpic"])
-        .args(["--lib-create", &library_name])
-        .args(["--Mdir", verilator_artifact_directory.as_str()])
-        .args(["--top-module", top_module])
-        .args(source_files)
-        .arg(ffi_wrappers)
-        .arg(dpi_c_wrapper)
-        .arg(dpi_object_file);
-    if let Some(level) = options.verilator_optimization {
-        if (0..=3).contains(&level) {
-            verilator_command.arg(format!("-O{}", level));
-        } else {
-            whatever!("Invalid verilator optimization level: {}", level);
-        }
-    }
-    if verbose {
-        log::info!("| Verilator invocation: {:?}", verilator_command);
-    }
-    let verilator_output = verilator_command
-        .output()
-        .whatever_context("Invocation of verilator failed")?;
-
-    if !verilator_output.status.success() {
-        whatever!(
-            "Invocation of verilator failed with nonzero exit code {}\n\n--- STDOUT ---\n{}\n\n--- STDERR ---\n{}",
-            verilator_output.status,
-            String::from_utf8(verilator_output.stdout).unwrap_or_default(),
-            String::from_utf8(verilator_output.stderr).unwrap_or_default()
-        );
-    }
-
-    Ok(library_path)
-=======
->>>>>>> c757e034
+            .expect(
+                "If it didn't exist, we just inserted it into the hash map",
+            ))
+    }
 }